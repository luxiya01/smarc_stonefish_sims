--- conflicted
+++ resolved
@@ -21,11 +21,7 @@
     <!-- Static transform -->
 <!--     <node pkg="tf" type="static_transform_publisher" name="world_local_broadcaster" args="0 0 0 0 0 0 1 world_local world 100" />
     <node pkg="tf" type="static_transform_publisher" name="world2ned" args="0 0 0 1.571 0 3.1416 world world_ned 100"/>
-<<<<<<< HEAD
-    <node pkg="tf" type="static_transform_publisher" name="world_utm_broadcaster" args="535529 4864397 0 0 0 0 1 world_utm world_local 100" />
-=======
     <node pkg="tf" type="static_transform_publisher" name="world_utm_broadcaster" args="535529 4864397 0 0 0 0 1 world_utm world_local 100" /> -->
->>>>>>> 7c383d1f
 
     <!-- Run Simulator -->
     <include file="$(find sam_stonefish_sim)/launch/simulator.launch">
