--- conflicted
+++ resolved
@@ -11,11 +11,7 @@
         <node name="gt_tf" pkg="tf" type="static_transform_publisher" args="0 0 0 0 0 0 gt/$(arg robot_name)/base_link $(arg robot_name)/base_link 100" if="$(arg simulate_dr)"/>
 
         <!-- Republish ground truth odometry msg from sim -->
-<<<<<<< HEAD
-        <node name="odom_republish" type="relay" pkg="topic_tools" args="sim/odom dr/odom" output="screen" if="$(arg simulate_dr)"/>
-=======
         <node name="odom_republish" type="relay" pkg="topic_tools" args="sim/odom dr/odom" output="screen" if="$(arg simulate_dr)"/> 
->>>>>>> 663bd094
 
         <!-- Robot description -->
         <param name="robot_description" command="$(find xacro)/xacro --inorder '$(arg xacro_file)' debug:=true robot_namespace:=$(arg robot_name)"/>
